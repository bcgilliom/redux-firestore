--- conflicted
+++ resolved
@@ -4,8 +4,4 @@
 es
 *.log
 coverage
-<<<<<<< HEAD
-/.idea
-=======
-.idea
->>>>>>> 032676dd
+.idea