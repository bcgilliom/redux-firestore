import { isObject, isString, isArray, size, trim, forEach, has } from 'lodash';
import { actionTypes } from '../constants';

/**
 * Add where claues to Cloud Firestore Reference handling invalid formats
 * and multiple where statements (array of arrays)
 * @param {firebase.firestore.Reference} ref - Reference which to add where to
 * @param {Array} where - Where statement to attach to reference
 * @return {firebase.firestore.Reference} Reference with where statement attached
 */
const addWhereToRef = (ref, where) => {
  if (!isArray(where)) {
    throw new Error('where parameter must be an array');
  }
  if (isString(where[0])) {
    return where.length > 1 ? ref.where(...where) : ref.where(where[0]);
  }
  return where.reduce((acc, whereArgs) => {
    if (!isArray(whereArgs)) {
      throw new Error(
        'Where currently only supports arrays. Each option must be an Array of arguments to pass to where.',
      );
    }
    return whereArgs.length > 1
      ? acc.where(...whereArgs)
      : acc.where(whereArgs);
  }, ref);
};

/**
 * Add attribute to Cloud Firestore Reference handling invalid formats
 * and multiple where statements (array of arrays). Used for orderBy and where
 * @param {firebase.firestore.Reference} ref - Reference which to add where to
 * @param {Array} attrVal - Statement to attach to reference
 * @param {String} [attrName='where'] - Name of attribute
 * @return {firebase.firestore.Reference} Reference with where statement attached
 */
const addOrderByToRef = (ref, orderBy) => {
  if (!isArray(orderBy) && !isString(orderBy)) {
    throw new Error('orderBy parameter must be an array or string');
  }
  if (isString(orderBy)) {
    return ref.orderBy(orderBy);
  }
  if (isString(orderBy[0])) {
    return ref.orderBy(...orderBy);
  }
  return orderBy.reduce((acc, orderByArgs) => {
    if (isString(orderByArgs)) {
      return acc.orderBy(orderByArgs);
    } else if (isArray(orderByArgs)) {
      return orderByArgs.length > 1
        ? acc.orderBy(...orderByArgs)
        : acc.orderBy(orderByArgs[0]);
    }
    throw new Error(
      'orderBy currently only supports arrays. Each option must be an Array of arguments to pass to orderBy.',
    );
  }, ref);
};

/**
 * Create a Cloud Firestore reference for a collection or document
 * @param {Object} firebase - Internal firebase object
 * @param {Function} dispatch - Redux's dispatch function
 * @param {Object} meta - Metadata
 * @param {String} meta.collection - Collection name
 * @param {String} meta.doc - Document name
 * @param {Array} meta.where - List of argument arrays
 * @return {firebase.firestore.Reference} Resolves with results of add call
 */
export const firestoreRef = (firebase, dispatch, meta) => {
  if (!firebase.firestore) {
    throw new Error('Firestore must be required and initalized.');
  }
  const { collection, doc, subcollections, where, orderBy, limit } = meta;
  let ref = firebase.firestore().collection(collection);
  // TODO: Compare to doing this by creating all methods/arguments as array
  // and doing call at once
  if (doc) {
    ref = ref.doc(doc);
  }
  const handleSubcollections = subcollectionList => {
    if (subcollectionList) {
      forEach(subcollectionList, subcollection => {
        if (subcollection.collection) {
          ref = ref.collection(subcollection.collection);
        }
        if (subcollection.doc) {
          ref = ref.doc(subcollection.doc);
        }
        if (subcollection.where) {
          ref = addWhereToRef(ref, subcollection.where);
        }
        if (subcollection.orderBy) {
          ref = addOrderByToRef(ref, subcollection.orderBy);
        }
        if (subcollection.limit) {
          ref = ref.limit(subcollection.limit);
        }
        handleSubcollections(subcollection.subcollections);
      });
    }
  };
  handleSubcollections(subcollections);
  if (where) {
    ref = addWhereToRef(ref, where);
  }
  if (orderBy) {
    ref = addOrderByToRef(ref, orderBy);
  }
  if (limit) {
    ref = ref.limit(limit);
  }
  return ref;
};

const whereToStr = where =>
  isString(where[0]) ? where.join(':') : where.map(whereToStr);

<<<<<<< HEAD
export const getQueryName = (meta) => {
=======
const getQueryName = meta => {
>>>>>>> 032676dd
  const { collection, doc, subcollections, where } = meta;
  if (!collection) {
    throw new Error('Collection is required to build query name');
  }
  let basePath = collection;
  if (doc) {
    basePath = basePath.concat(`/${doc}`);
  }
  if (subcollections) {
    const mappedCollections = subcollections.map(subcollection =>
      getQueryName(subcollection),
    );
    basePath = `${basePath}/${mappedCollections.join('/')}`;
  }
  if (where) {
    if (!isArray(where)) {
      throw new Error('Where must be an array');
    }
    return basePath.concat(`/${whereToStr(where)}`);
  }
  return basePath;
};

/**
 * @description Update the number of watchers for a query
 * @param {Object} firebase - Internal firebase object
 * @param {Function} dispatch - Redux's dispatch function
 * @param {Object} meta - Metadata
 * @param {String} collection - Collection name
 * @param {String} doc - Document name
 * @return {Object} Object containing all listeners
 */
export const attachListener = (firebase, dispatch, meta, unsubscribe) => {
  if (!meta) {
    throw new Error('Meta data is required to attach listener.');
  }
  if (!has(firebase, '_.listeners')) {
    throw new Error(
      'Internal Firebase object required to attach listener. Confirm that reduxFirestore enhancer was added when you were creating your store',
    );
  }
  const name = getQueryName(meta);

  if (!firebase._.listeners[name]) {
    firebase._.listeners[name] = unsubscribe; // eslint-disable-line no-param-reassign
  }

  dispatch({
    type: actionTypes.SET_LISTENER,
    meta,
    payload: { name },
  });

  return firebase._.listeners;
};

/**
 * @description Remove/Unset a watcher
 * @param {Object} firebase - Internal firebase object
 * @param {Function} dispatch - Redux's dispatch function
 * @param {Object} meta - Metadata
 * @param {String} collection - Collection name
 * @param {String} doc - Document name
 */
export const detachListener = (firebase, dispatch, meta) => {
  const name = getQueryName(meta);
  if (firebase._.listeners[name]) {
    firebase._.listeners[name]();
    delete firebase._.listeners[name]; // eslint-disable-line no-param-reassign
  }

  dispatch({
    type: actionTypes.UNSET_LISTENER,
    meta,
    payload: { name },
  });
};

/**
 * Turn query string into a query config object
 * @param  {String} queryPathStr String to be converted
 * @return {Object} Object containing collection, doc and subcollection
 */
const queryStrToObj = queryPathStr => {
  const pathArr = trim(queryPathStr, ['/']).split('/');
  const [collection, doc, subCollection, ...other] = pathArr;
  return {
    collection,
    doc,
    subCollection,
    other,
  };
};

/**
 * @description Convert array of querys into an array of query config objects.
 * This normalizes things for later use.
 * @param {Object|String} query - Query setups in the form of objects or strings
 * @return {Object} Query setup normalized into a queryConfig object
 */
export const getQueryConfig = query => {
  if (isString(query)) {
    return queryStrToObj(query);
  }
  if (isObject(query)) {
    if (!query.collection && !query.doc) {
      throw new Error(
        'Collection and/or Doc are required parameters within query definition object',
      );
    }
    return query;
  }
  throw new Error(
    'Invalid Path Definition: Only Strings and Objects are accepted.',
  );
};

/**
 * @description Convert array of querys into an array of queryConfig objects
 * @param {Array} queries - Array of query strings/objects
 * @return {Array} watchEvents - Array of watch events
 */
export const getQueryConfigs = queries => {
  if (isArray(queries)) {
    return queries.map(getQueryConfig);
  }
  if (isString(queries)) {
    return queryStrToObj(queries);
  }
  if (isObject(queries)) {
    return [getQueryConfig(queries)];
  }
  throw new Error('Querie(s) must be an Array or a string');
};

/**
 * Get ordered array from snapshot
 * @param  {firebase.database.DataSnapshot} snapshot - Data for which to create
 * an ordered array.
 * @return {Array|Null} Ordered list of children from snapshot or null
 */
export const orderedFromSnap = snap => {
  const ordered = [];
  if (snap.data && snap.exists) {
    const obj = isObject(snap.data())
      ? { id: snap.id, ...(snap.data() || snap.data) }
      : { id: snap.id, data: snap.data() };
    ordered.push(obj);
  } else if (snap.forEach) {
    snap.forEach(doc => {
      const obj = isObject(doc.data())
        ? { id: doc.id, ...(doc.data() || doc.data) }
        : { id: doc.id, data: doc.data() };
      ordered.push(obj);
    });
  }
  return ordered;
};

/**
 * Create data object with values for each document with keys being doc.id.
 * @param  {firebase.database.DataSnapshot} snapshot - Data for which to create
 * an ordered array.
 * @return {Object|Null} Object documents from snapshot or null
 */
export const dataByIdSnapshot = snap => {
  const data = {};
  if (snap.data && snap.exists) {
    data[snap.id] = snap.data();
  } else if (snap.forEach) {
    snap.forEach(doc => {
      data[doc.id] = doc.data() || doc;
    });
  }
  return size(data) ? data : null;
};<|MERGE_RESOLUTION|>--- conflicted
+++ resolved
@@ -118,11 +118,7 @@
 const whereToStr = where =>
   isString(where[0]) ? where.join(':') : where.map(whereToStr);
 
-<<<<<<< HEAD
-export const getQueryName = (meta) => {
-=======
-const getQueryName = meta => {
->>>>>>> 032676dd
+export const getQueryName = meta => {
   const { collection, doc, subcollections, where } = meta;
   if (!collection) {
     throw new Error('Collection is required to build query name');
