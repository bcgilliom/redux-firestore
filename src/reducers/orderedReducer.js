--- conflicted
+++ resolved
@@ -127,17 +127,9 @@
     return modifyDoc(collectionState, action);
   }
 
-<<<<<<< HEAD
-  // Merge with existing ordered array if collection merge enabled
-  if (merge.collections && collectionStateSize) {
+  // Merge with existing ordered array (existing as source) if collection merge enabled
+  if (collectionStateSize && (merge.collections || meta.storeAs)) {
     return unionBy(collectionState, action.payload.ordered, 'id');
-=======
-  // Merge with existing ordered array (existing as source) if collection merge enabled
-  if (collectionStateSize && (merge.collection || meta.storeAs)) {
-    return meta.storeAs
-      ? unionBy(action.payload.ordered, collectionState, 'id') // new as source
-      : unionBy(collectionState, action.payload.ordered, 'id');
->>>>>>> 5cec2868
   }
 
   // Handle subcollections (only when storeAs is not being used)
