{
  "name": "redux-firestore",
<<<<<<< HEAD
  "version": "0.2.4",
=======
  "version": "0.2.5",
>>>>>>> 05159d15
  "description": "Redux bindings for Firestore.",
  "main": "lib/index.js",
  "module": "es/index.js",
  "jsnext:main": "es/index.js",
  "unpkg": "dist/redux-firestore.min.js",
  "typings": "./index.d.ts",
  "files": [
    "dist",
    "lib",
    "es",
    "src",
    "index.d.ts"
  ],
  "scripts": {
    "clean": "rimraf lib dist",
    "build:commonjs": "cross-env BABEL_ENV=commonjs babel src --out-dir lib",
    "build:es": "cross-env BABEL_ENV=es babel src --out-dir es",
    "build:umd": "cross-env BABEL_ENV=commonjs NODE_ENV=development webpack",
    "build:umd:min": "cross-env BABEL_ENV=commonjs NODE_ENV=production webpack",
    "build": "npm run build:commonjs && npm run build:es && npm run build:umd && npm run build:umd:min",
    "watch": "npm run build:es -- --watch",
    "test": "mocha -R spec ./test/unit/**",
    "test:cov": "istanbul cover ./node_modules/mocha/bin/_mocha ./test/unit/**",
    "codecov": "cat coverage/lcov.info | codecov",
    "lint": "eslint .",
    "lint:fix": "npm run lint -- --fix",
    "prepare": "npm run clean && npm run build",
    "preversion": "npm run clean && npm run build",
    "prepush": "npm run lint"
  },
  "dependencies": {
    "lodash": "^4.17.4",
    "prop-types": "^15.6.0"
  },
  "devDependencies": {
    "babel-cli": "^6.26.0",
    "babel-core": "^6.26.0",
    "babel-eslint": "^8.0.1",
    "babel-loader": "^7.1.2",
    "babel-plugin-lodash": "^3.2.11",
    "babel-plugin-transform-inline-environment-variables": "^0.2.0",
    "babel-plugin-transform-object-assign": "^6.22.0",
    "babel-plugin-transform-object-rest-spread": "^6.26.0",
    "babel-preset-env": "^1.6.0",
    "babel-preset-react": "^6.24.1",
    "chai": "^4.1.2",
    "codecov": "^3.0.0",
    "cross-env": "^5.0.5",
    "eslint": "^3.15.0",
    "eslint-config-airbnb": "^14.1.0",
    "eslint-plugin-babel": "^4.1.2",
    "eslint-plugin-import": "^2.7.0",
    "eslint-plugin-jsx-a11y": "^3.0.2",
    "eslint-plugin-react": "^6.10.3",
    "husky": "^0.14.3",
    "istanbul": "1.1.0-alpha.1",
    "mocha": "^4.0.0",
    "redux": "^3.7.2",
    "rimraf": "^2.6.2",
    "sinon": "^3.3.0",
    "sinon-chai": "^2.14.0",
    "webpack": "^3.6.0"
  },
  "license": "MIT",
  "homepage": "https://github.com/prescottprue/redux-firestore#readme",
  "keywords": [
    "firestore",
    "redux",
    "react-redux-firebase",
    "redux-firebase",
    "react-firebase"
  ],
  "repository": {
    "type": "git",
    "url": "git+https://github.com/prescottprue/redux-firestore.git"
  },
  "npmFileMap": [
    {
      "basePath": "/dist/",
      "files": [
        "*.js"
      ]
    }
  ]
}<|MERGE_RESOLUTION|>--- conflicted
+++ resolved
@@ -1,10 +1,6 @@
 {
   "name": "redux-firestore",
-<<<<<<< HEAD
-  "version": "0.2.4",
-=======
   "version": "0.2.5",
->>>>>>> 05159d15
   "description": "Redux bindings for Firestore.",
   "main": "lib/index.js",
   "module": "es/index.js",
